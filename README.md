--- conflicted
+++ resolved
@@ -6,10 +6,6 @@
 
 making a remote change
 
-<<<<<<< HEAD
 Karthik is now a collaborator 
 Nano is superfast. - editing
-=======
-Karthik is now a collaborator
-Nano is fast.
->>>>>>> 9e0e8eb0
+
